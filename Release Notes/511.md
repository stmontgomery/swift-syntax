# Swift Syntax 511 Release Notes

## New APIs
- FixIt now has a new computed propery named edits
  - Description: the edits represent the non-overlapping textual edits that need to be performed when the Fix-It is applied.
  - Issue: https://github.com/apple/sourcekit-lsp/issues/909
  - Pull Request: https://github.com/apple/swift-syntax/pull/2314

- SourceEdit
  - Description: SourceEdit has been moved from SwiftRefactor to SwiftSyntax
  - Issue: https://github.com/apple/sourcekit-lsp/issues/909
  - Pull Request: https://github.com/apple/swift-syntax/pull/2314

- `assertMacroExpansion` now have new parameters named `applyFixIts` and `fixedSource`
  - Description: `applyFixIts` and `fixedSource` are used to assert so ensure that the source code after applying Fix-Its matches this string.
  - Issue: https://github.com/apple/swift-syntax/issues/2015
  - Pull Request: https://github.com/apple/swift-syntax/pull/2021

- `DeclSyntaxEnum`, `StmtSyntaxEnum`, `ExprSyntaxEnum`, `TypeSyntaxEnum`, and `PatternSyntaxEnum`
  - Description: Enum to exhaustively switch over all different syntax nodes of each base type.
  - Pull Request: https://github.com/apple/swift-syntax/pull/2351

- `WithOptionalCodeBlock`
  - Description: A trait for syntax nodes that have an optional code block, such as `FunctionDeclSyntax` and `InitializerDeclSyntax`.
  - Pull Request: https://github.com/apple/swift-syntax/pull/2359

- `CodeBlockSyntax`
  - Description: `CodeBlockSyntax` is now `SyntaxParseable`, so it can be used with string interpolations.
  - Pull Request: https://github.com/apple/swift-syntax/pull/2361

- `ThrowsClause`
  - Description: The `throwsSpecifier` for the effects nodes (`AccessorEffectSpecifiers`, `FunctionEffectSpecifiers`, `TypeEffectSpecifiers`, `EffectSpecifiers`) has been replaced with `throwsClause`, which captures both the throws specifier and the (optional) thrown error type, as introduced by SE-0413.
  - Pull Request: https://github.com/apple/swift-syntax/pull/2379

- `String.isValidIdentifier(for:)`
  - Description: `SwiftParser` adds an extension on `String` to check if it can be used as an identifier in a given context.
  - Pull Request: https://github.com/apple/swift-syntax/pull/2434

<<<<<<< HEAD
- `TriviaPiece.isComment`
  - Description: `TriviaPiece` now has a computed property `isComment` that returns `true` if the trivia piece is a comment.
  - Pull Request: https://github.com/apple/swift-syntax/pull/2469
=======
- `SyntaxProtocol.asMacroLexicalContext()` and `allMacroLexicalContexts(enclosingSyntax:)`
  - Description: Produce the lexical context for a given syntax node (if it has one), or the entire stack of lexical contexts enclosing a syntax node, for use in macro expansion.
  - Pull request: https://github.com/apple/swift-syntax/pull/1554
>>>>>>> 89dd2bde

## API Behavior Changes

## Deprecations
  
- Child Choice Node Casts
  - Description: `is`, `as`, and `cast` methods for types not contained in the choice node are marked as deprecated. The deprecated methods will emit a warning, indicating that the cast will always fail.
  - Issue: https://github.com/apple/swift-syntax/issues/2092
  - Pull Request: https://github.com/apple/swift-syntax/pull/2184
  - Migration steps: Remove the `is`, `as` or `cast` methods because they will always fail.

- `IncrementalParseTransition`:
  - Description: The initializer `IncrementalParseTransition.init(previousTree:edits:lookaheadRanges:reusedNodeCallback:)` is marked as deprecated. Use `IncrementalParseTransition.init(previousIncrementalParseResult:edits:reusedNodeCallback:)` instead.
  - Issue: https://github.com/apple/swift-syntax/issues/2267
  - Pull request: https://github.com/apple/swift-syntax/pull/2272
  - Migration steps: Call `IncrementalParseTransition.init(previousIncrementalParseResult:edits:reusedNodeCallback:)` instead.

- `MacroExpansion{Error|Warning|FixIt}Message` moved to the `SwiftSyntaxMacros` module
  - Description: Move the `MacroExpansion{Error|Warning|FixIt}Message` types from the `SwiftSyntaxMacroExpansion` module to `SwiftSyntaxMacros`. Deprecated typealiases in `SwiftSyntaxMacroExpansion` forward to `SwiftSyntaxMacros`.
  - Pull request: https://github.com/apple/swift-syntax/pull/2338
  - Notes: The expansion diagnostic messages were defined in `SwiftSyntaxMacroExpansion`, which is intended as an implementation detail of the plugin server and should not need to be imported by macros.  

- `EditorPlaceholderDeclSyntax` and `EditorPlaceholderExprSyntax`:
  - Description: `EditorPlaceholderDeclSyntax` and `EditorPlaceholderExprSyntax` are now deprecated and placeholders are instead parsed as identifiers within a `MissingDeclSyntax` or `DeclReferenceExprSyntax`.
  - Pull request: https://github.com/apple/swift-syntax/pull/2237

## API-Incompatible Changes

- Effect specifiers:
  - Description: The `unexpectedAfterThrowsSpecifier` node of the various effect specifiers has been removed.
  - Pull request: https://github.com/apple/swift-syntax/pull/2219
  - Migration steps: Check `unexpectedBetweenThrowsSpecifierAndThrownError` and `unexpectedAfterThrownError` instead. 

- `SyntaxKind` removed conformance to `CaseIterable`
  - Description: `SyntaxKind` no longer conforms to `CaseIterable` since there is no good use case to iterate over all syntax kinds. 
  - Pull request: https://github.com/apple/swift-syntax/pull/2292 
  - Migration steps: Exhaustively check all the syntax nodes that your program supports. There should be no use case to iterate over all cases in `SyntaxKind`.

- `IntegerLiteralExprSyntax.Radix` removed conformance to `CaseIterable`
  - Description: `IntegerLiteralExprSyntax.Radix` no longer conforms to `CaseIterable` since there is no good use case to iterate over all radix kinds. 
  - Pull request: https://github.com/apple/swift-syntax/pull/2292
  - Migration steps: There should be no use case to iterate over all cases in `IntegerLiteralExprSyntax.Radix`.

- `Parser.parseIncrementally(source:parseTransition:)` and `Parser.parseIncrementally(source:maximumNestingLevel:parseTransition:)`:
  - Description: The default versions of `Parser.parseIncrementally` return a `IncrementalParseResult` instead of a tuple. Access to the struct should be compatible with the tuple in almost all cases unless the tuple is stored into a variable and then destructed or passed to a function that expects a tuple.
  - Issue: https://github.com/apple/swift-syntax/issues/2267
  - Pull request: https://github.com/apple/swift-syntax/pull/2272
  - Migration steps: If necessary, change type annotations from the tuple to the `IncrementalParseResult` type.

- `SyntaxClassification` gained a new case: `argumentLabel`
  - The new classification case covers the first names of parameters in function-like declarations and the label of arguments in function-like calls.
  - Pull request: https://github.com/apple/swift-syntax/pull/2375
  - Migration steps: In exhaustive switches over `SyntaxClassification`, cover the new case.
  
- `SyntaxEnum` and `SyntaxKind` gained new cases: `throwsClause`
  - The new cases cover the newly introduced `ThrowsClauseSyntax`
  - Pull request: https://github.com/apple/swift-syntax/pull/2379
  - Migration steps: In exhaustive switches over `SyntaxEnum` and `SyntaxKind`, cover the new case.

- `MacroExpansionContext` now requires a property `lexicalContext`:
  - Description: The new property provides the lexical context in which the macro is expanded, and has several paired API changes. Types that conform to `MacroExpansionContext` will need to implement this property. Additionally, the `HostToPluginMessage` cases `expandFreestandingMacro` and `expandAttachedMacro` now include an optional `lexicalContext`. Finally, the `SyntaxProtocol.expand(macros:in:indentationWidth:)` syntactic expansion operation has been deprecated in favor of a new version `expand(macros:contextGenerator:indentationWidth:)` that takes a function produces a new macro expansion context for each expansion.
  - Pull request: https://github.com/apple/swift-syntax/pull/1554
  - Migration steps: Add the new property `lexicalContext` to any `MacroExpansionContext`-conforming types. If implementing the host-to-plugin message protocol, add support for `lexicalContext`. For macro expansion operations going through `SyntaxProtocol.expand`, provide a context generator that creates a fresh context including the lexical context.
  

## Template

- *Affected API or two word description*
  - Description: *A 1-2 sentence description of the new/modified API*
  - Issue: *If an issue exists for this change, a link to the issue*
  - Pull Request: *Link to the pull request(s) that introduces this change*
  - Migration steps: Steps that adopters of swift-syntax should take to move to the new API (required for deprecations and API-incompatible changes).
  - Notes: *In case of deprecations or API-incompatible changes, the reason why this change was made and the suggested alternative*

*Insert entries in chronological order, with newer entries at the bottom*<|MERGE_RESOLUTION|>--- conflicted
+++ resolved
@@ -36,15 +36,13 @@
   - Description: `SwiftParser` adds an extension on `String` to check if it can be used as an identifier in a given context.
   - Pull Request: https://github.com/apple/swift-syntax/pull/2434
 
-<<<<<<< HEAD
+- `SyntaxProtocol.asMacroLexicalContext()` and `allMacroLexicalContexts(enclosingSyntax:)`
+  - Description: Produce the lexical context for a given syntax node (if it has one), or the entire stack of lexical contexts enclosing a syntax node, for use in macro expansion.
+  - Pull request: https://github.com/apple/swift-syntax/pull/1554
+
 - `TriviaPiece.isComment`
   - Description: `TriviaPiece` now has a computed property `isComment` that returns `true` if the trivia piece is a comment.
   - Pull Request: https://github.com/apple/swift-syntax/pull/2469
-=======
-- `SyntaxProtocol.asMacroLexicalContext()` and `allMacroLexicalContexts(enclosingSyntax:)`
-  - Description: Produce the lexical context for a given syntax node (if it has one), or the entire stack of lexical contexts enclosing a syntax node, for use in macro expansion.
-  - Pull request: https://github.com/apple/swift-syntax/pull/1554
->>>>>>> 89dd2bde
 
 ## API Behavior Changes
 
